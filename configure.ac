#                                               -*- Autoconf -*-
# Process this file with autoconf to produce a configure script.

<<<<<<< HEAD
AC_PREREQ([2.69])
AC_INIT([FreeSASA], [0.6.0])
=======
AC_PREREQ([2.68])
AC_INIT([FreeSASA], [0.6.0.1])
>>>>>>> 0e913614
AM_INIT_AUTOMAKE([foreign])
AC_CONFIG_SRCDIR([src/freesasa.c])
AC_CONFIG_HEADERS([config.h])
m4_include([m4/ax_compare_version.m4])

# Checks for programs.
AC_PROG_CC
AC_PROG_RANLIB
AC_PROG_INSTALL

# Checks for libraries.
AC_CHECK_LIB([m], [sqrt])

# Checks for header files.
AC_FUNC_ALLOCA
AC_CHECK_HEADERS([inttypes.h libintl.h malloc.h stddef.h stdlib.h string.h sys/time.h unistd.h])

# Checks for typedefs, structures, and compiler characteristics.
AC_C_INLINE
AC_TYPE_SIZE_T
AC_C_RESTRICT
AC_TYPE_INT16_T
AC_TYPE_INT32_T
AC_TYPE_INT8_T
AC_TYPE_UINT16_T
AC_TYPE_UINT32_T
AC_TYPE_UINT64_T
AC_TYPE_UINT8_T

# use C99
AC_PROG_CC_C99
AC_C_INLINE

# Checks for library functions.
AC_FUNC_MALLOC
AC_FUNC_REALLOC
AC_CHECK_FUNCS([memset mkdir sqrt strchr strdup strerror getopt_long getline])

AC_CONFIG_FILES([Makefile src/Makefile doc/Makefile doc/Doxyfile
                 tests/Makefile bindings/Makefile
                 bindings/python/setup.py])
AC_CONFIG_FILES([tests/test-cli], [chmod +x tests/test-cli])
AC_CONFIG_FILES([bindings/check-python], [chmod +x bindings/check-python])

# Disable thread support
AC_ARG_ENABLE([threads],
  AS_HELP_STRING([--disable-threads],
    [Build without support for multiple threads]))

if test "x$enable_threads" != "xno" ; then
  AC_CHECK_LIB([pthread], [pthread_create])
  AC_CHECK_HEADERS([pthread.h])
  AC_DEFINE([USE_THREADS],[1],[Define if threads should be used.])
  AM_CONDITIONAL([USE_THREADS],true)
else
  AC_DEFINE([USE_THREADS],[0],[])
  AM_CONDITIONAL([USE_THREADS],false)
fi

# Which Python
AC_ARG_WITH([python],
  AS_HELP_STRING([--with-python=<python-binary>], [Specify which python to use.]),
    [python_bin=$withval],[python_bin=python])

# Enable Python-bindings
AC_ARG_ENABLE([python-bindings],
  [AS_HELP_STRING([--enable-python-bindings],
    [Build Python bindings using Cython])])

if test "x$enable_python_bindings" = "xyes" ; then
  AC_CHECK_PROG(PYTHON, python, $python_bin)
  AC_CHECK_PROG(CYTHON, cython, cython)
  AM_CONDITIONAL([HAVE_CYTHON], [test -n "$CYTHON" && test -n "$PYTHON"])
  AM_COND_IF([HAVE_CYTHON],[],[echo "Cython not available, will not build Python bindings"])
else
  AM_CONDITIONAL([HAVE_CYTHON],false)
fi

# Enable parser generation with Flex/Bison
AC_ARG_ENABLE([parser-generator],
  [AS_HELP_STRING([--enable-parser-generator],
    [Regenerate parser/lexer using Flex and Bison (for developers)])])

if test "x$enable_parser_generator" = "xyes" ; then
  AC_PROG_LEX
  AC_PROG_YACC
  AM_CONDITIONAL([GENERATE_PARSER], [test -n "$LEX" && test -n "$YACC"])
  AM_COND_IF([GENERATE_PARSER],[],[echo "Lexer and/or parser generator missing, won't generate parser source (but parser can still be built from the provided sources)."])
else
  AM_CONDITIONAL([GENERATE_PARSER],false)
fi

# Enable Doxygen
AC_ARG_ENABLE([doxygen],
  [AS_HELP_STRING([--enable-doxygen],
    [Build Doxygen html-documentation])])

if test "x$enable_doxygen" = "xyes" ; then
  AC_CHECK_PROG(DOXYGEN, doxygen, doxygen)
  AM_CONDITIONAL([HAVE_DOXYGEN],[test -n "$DOXYGEN"])
  AM_COND_IF([HAVE_DOXYGEN],[build_doc=yes])

  if test -n "$DOXYGEN"; then
     DOXYGEN_V=`doxygen --version`
     DOXYGEN_REQ=1.8.8
     AX_COMPARE_VERSION([$DOXYGEN_V],[lt],[$DOXYGEN_REQ],
       [echo "Warning: Doxygen should preferrably be of version $DOXYGEN_REQ or higher (found $DOXYGEN_V)"])
  fi
else
  AM_CONDITIONAL([HAVE_DOXYGEN],false)
fi

AM_CONDITIONAL([BUILD_DOC],[test -n "$build_doc"])

# Enable testing
AC_ARG_ENABLE([check],
  [AS_HELP_STRING([--enable-check],
    [Enable the Check unit testing framework])])

if test x$enable_check = xyes ; then
  AC_CHECK_LIB([check],[suite_create],
    [have_check=yes],
    [echo "Check not availabe, option '--enable-check' ignored"])
  AC_CHECK_LIB(rt, setitimer) # necessary on some platforms
  AM_CONDITIONAL([USE_CHECK],[test x$have_check = xyes])
else
  AM_CONDITIONAL([USE_CHECK],false)
fi

# Enable gcov
AC_ARG_ENABLE([gcov],
  [AS_HELP_STRING([--enable-gcov],
    [Compile with Gcov to measure coverage])])
AM_CONDITIONAL([COND_GCOV],[test "x$enable_gcov" = "xyes"])

# Disable test for CLI
AC_ARG_ENABLE([CLI-tests],
  AS_HELP_STRING([--disable-CLI-tests],
    [Disable testing of command-line interface. These take time and
     disabling them can help speed up development when only unit
     tests are needed.]))
if test "x$enable_CLI_tests" != "xno" ; then
   AM_CONDITIONAL([RUN_CLI_TESTS],true)
else
   AM_CONDITIONAL([RUN_CLI_TESTS],false)
fi

AC_OUTPUT<|MERGE_RESOLUTION|>--- conflicted
+++ resolved
@@ -1,13 +1,8 @@
 #                                               -*- Autoconf -*-
 # Process this file with autoconf to produce a configure script.
 
-<<<<<<< HEAD
 AC_PREREQ([2.69])
-AC_INIT([FreeSASA], [0.6.0])
-=======
-AC_PREREQ([2.68])
 AC_INIT([FreeSASA], [0.6.0.1])
->>>>>>> 0e913614
 AM_INIT_AUTOMAKE([foreign])
 AC_CONFIG_SRCDIR([src/freesasa.c])
 AC_CONFIG_HEADERS([config.h])
