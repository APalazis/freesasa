#if HAVE_CONFIG_H
# include <config.h>
#endif

<<<<<<< HEAD
#include "freesasa_internal.h"

#include <stdlib.h>
#include <assert.h>
=======
#include <stdlib.h>
#include <assert.h>

>>>>>>> ed5df924
#include "pdb.h"
#include "classifier.h"
#include "coord.h"
#include "freesasa_internal.h"

/**
   This file contains the functions that turn lines in PDB files to
   atom records. It's all pretty messy because one needs to keep track
   of when a new chain/new residue is encountered, and skip atoms that
   are duplicates (only first of alt coordinates are used). It is both
   possible to add atoms one by one, or by reading a whole file at
   once, and the user can supply some options about what to do when
   encountering atoms that are not recognized, whether to include
   hydrogrens, hetatm, etc. The current implementation results in a
   rather convoluted logic, that is difficult to maintain, debug and
   extend.

   TODO: Refactor.
*/
#define ATOMS_CHUNK 512
#define RESIDUES_CHUNK 64
#define CHAINS_CHUNK 64

struct atom {
    char *res_name;
    char *res_number;
    char *atom_name;
    char *symbol;
    char *line;
    int res_index;
    char chain_label;
    freesasa_atom_class the_class;
};

static const struct atom empty_atom = {
    NULL, /* res_name */
    NULL, /* res_number */
    NULL, /* atom_name */
    NULL, /* symbol */
    NULL, /* line */
    -1, /* res_index */
    '\0', /* chain_label */
    FREESASA_ATOM_UNKNOWN /* the_class */
};

struct atoms {
    int n;
    int n_alloc;
    struct atom **atom;
    double *radius;
};

struct residues {
    int n;
    int n_alloc;
    int *first_atom;
    freesasa_nodearea **reference_area;
};

struct chains {
    int n;
    int n_alloc;
    char *labels; /* all chain labels found (as string) */
    int *first_atom; /* first atom of each chain */
};

struct freesasa_structure {
    struct atoms atoms;
    struct residues residues;
    struct chains chains;
    char *classifier_name;
    coord_t *xyz;
    int model; /* model number */
};

static int
guess_symbol(char *symbol,
             const char *name);

static void
atom_free(struct atom *a)
{
    if (a != NULL) {
        free(a->res_name);
        free(a->res_number);
        free(a->atom_name);
        free(a->symbol);
        free(a->line);
        free(a);
    }
}

struct atoms
atoms_init()
{
    struct atoms atoms;
    atoms.n = 0;
    atoms.n_alloc = 0;
    atoms.atom = NULL;
    atoms.radius = NULL;
    return atoms;
}

/* Allocates memory in chunks, ticks up atoms->n if allocation successful */
static int
atoms_alloc(struct atoms *atoms)
{
    int i, new_size;
    void *aa, *ar;

    assert(atoms);
    assert(atoms->n <= atoms->n_alloc);

    if (atoms->n == atoms->n_alloc) {
        new_size = atoms->n_alloc + ATOMS_CHUNK;
        aa = atoms->atom;
        ar = atoms->radius;

        atoms->atom = realloc(atoms->atom, sizeof(struct atom*) * new_size);
        if (atoms->atom == NULL) {
            atoms->atom = aa;
            return mem_fail();
        }

        for (i = atoms->n_alloc; i < new_size; ++i) {
            atoms->atom[i] = NULL;
        }

        atoms->radius = realloc(atoms->radius, sizeof(double) * new_size);
        if (atoms->radius == NULL) {
            atoms->radius = ar;
            return mem_fail();
        }

        atoms->n_alloc = new_size;
    }
    ++atoms->n;
    return FREESASA_SUCCESS;
}

static void
atoms_dealloc(struct atoms *atoms)
{
    int i;
    struct atom **atom;

    if (atoms) {
        atom = atoms->atom;
        if (atom) {
            for (i = 0; i < atoms->n; ++i)
                if (atom[i]) atom_free(atom[i]);
            free(atom);
        }
        free(atoms->radius);
        *atoms = atoms_init();
    }
}

static struct atom *
atom_new(const char *residue_name,
         const char *residue_number,
         const char *atom_name,
         const char *symbol,
         char chain_label)
{
    struct atom *a = malloc(sizeof(struct atom));
    if (a == NULL) goto memerr;

    *a = empty_atom;

    a->line = NULL;
    a->chain_label = chain_label;
    a->res_index = -1;

    a->res_name = strdup(residue_name);
    a->res_number = strdup(residue_number);
    a->atom_name = strdup(atom_name);
    a->symbol = strdup(symbol);
    a->the_class = FREESASA_ATOM_UNKNOWN;

    if (!a->res_name || !a->res_number || !a->atom_name ||
        !a->symbol) {
        goto memerr;
    }

    return a;

 memerr:
    mem_fail();
    atom_free(a);
    return NULL;
}

static struct atom *
atom_new_from_line(const char *line,
                   char *alt_label)
{
    char aname[PDB_ATOM_NAME_STRL+1], rname[PDB_ATOM_RES_NAME_STRL+1],
        rnumber[PDB_ATOM_RES_NUMBER_STRL+1], symbol[PDB_ATOM_SYMBOL_STRL+1];
    int flag;
    struct atom *a;

    assert(line);

    if (alt_label) *alt_label = freesasa_pdb_get_alt_coord_label(line);

    freesasa_pdb_get_atom_name(aname, line);
    freesasa_pdb_get_res_name(rname, line);
    freesasa_pdb_get_res_number(rnumber, line);

    flag = freesasa_pdb_get_symbol(symbol, line);
    if (flag == FREESASA_FAIL || (symbol[0] == ' ' && symbol[1] == ' ')) {
        guess_symbol(symbol, aname);
    }

    a = atom_new(rname, rnumber, aname, symbol, freesasa_pdb_get_chain_label(line));

    if (a != NULL) {
        a->line = strdup(line);
        if (a->line == NULL) {
            mem_fail();
            atom_free(a);
            a = NULL;
        }
    }

    return a;
}

static struct residues
residues_init()
{
    struct residues res;

    res.n = 0;
    res.n_alloc = 0;
    res.first_atom = 0;
    res.reference_area = 0;

    return res;
}

static int
residues_alloc(struct residues *residues)
{
    int new_size;
    void *fa, *ra;

    assert(residues);
    assert(residues->n <= residues->n_alloc);

    if (residues->n == residues->n_alloc) {
        new_size = residues->n_alloc + RESIDUES_CHUNK;
        fa = residues->first_atom;
        ra = residues->reference_area;

        residues->first_atom = realloc(residues->first_atom,
                                       sizeof(int) * new_size);
        if (residues->first_atom == NULL) {
            residues->first_atom = fa;
            return mem_fail();
        }

        residues->reference_area = realloc(residues->reference_area,
                                           sizeof(freesasa_nodearea*) * new_size);
        if (residues->reference_area == NULL) {
            residues->reference_area = ra;
            return mem_fail();
        }

        residues->n_alloc = new_size;
    }
    ++residues->n;
    return FREESASA_SUCCESS;
}

static void
residues_dealloc(struct residues *residues)
{
    int i;

    if (residues) {
        free(residues->first_atom);
        if (residues->reference_area) {
            for (i = 0; i < residues->n; ++i) {
                free(residues->reference_area[i]);
            }
        }
        free(residues->reference_area);
        *residues = residues_init();
    }
}

static struct chains
chains_init()
{
    struct chains ch;

    ch.n = 0;
    ch.n_alloc = 0;
    ch.first_atom = NULL;
    ch.labels = NULL;

    return ch;
}

static int
chains_alloc(struct chains *chains)
{
    int new_size;
    void *fa, *lbl;

    assert(chains);
    assert(chains->n <= chains->n_alloc);

    if (chains->n == chains->n_alloc) {
        new_size = chains->n_alloc + CHAINS_CHUNK;
        fa = chains->first_atom;
        lbl = chains->labels;

        chains->first_atom = realloc(chains->first_atom,
                                     sizeof(int) * new_size);
        if (chains->first_atom == NULL) {
            chains->first_atom = fa;
            return mem_fail();
        }

        chains->labels = realloc(chains->labels, new_size + 1);
        if (chains->labels == NULL) {
            chains->labels = lbl;
            return mem_fail();
        }

        chains->n_alloc = new_size;
    }
    ++chains->n;
    return FREESASA_SUCCESS;
}

static void
chains_dealloc(struct chains *chains)
{
    if (chains) {
        free(chains->first_atom);
        free(chains->labels);
        *chains = chains_init();
    }
}


freesasa_structure*
freesasa_structure_new(void)
{
    freesasa_structure *s = malloc(sizeof(freesasa_structure));

    if (s == NULL) goto memerr;

    s->atoms = atoms_init();
    s->residues = residues_init();
    s->chains = chains_init();
    s->xyz = freesasa_coord_new();
    s->model = 1;
    s->classifier_name = NULL;

    if (s->xyz == NULL) goto memerr;

    return s;
 memerr:
    freesasa_structure_free(s);
    mem_fail();
    return NULL;
}

void
freesasa_structure_free(freesasa_structure *s)
{
    if (s != NULL) {
        atoms_dealloc(&s->atoms);
        residues_dealloc(&s->residues);
        chains_dealloc(&s->chains);
        if (s->xyz != NULL) freesasa_coord_free(s->xyz);
        free(s->classifier_name);
        free(s);
    }
}

/**
    This function is called when either the symbol field is missing
    from an ATOM record, or when an atom is added directly using
    freesasa_structure_add_atom() or
    freesasa_structure_add_atom_wopt(). The symbol is in turn only
    used if the atom cannot be recognized by the classifier.
*/
static int
guess_symbol(char *symbol,
             const char *name)
{
    /* if the first position is empty, or a number, assume that it is
       a one letter element e.g. " C ", or "1H " */
    if (name[0] == ' ' || (name[0] >= '1' && name[0] <= '9')) {
        symbol[0] = ' ';
        symbol[1] = name[1];
        symbol[2] = '\0';
    } else {
        /* if the string has padding to the right, it's a
           two-letter element, e.g. "FE  " */
        if (name[3] == ' ') {
            strncpy(symbol,name,2);
            symbol[2] = '\0';
        } else {
            /* If it's a four-letter string, it's hard to say,
               assume only the first letter signifies the element */
            symbol[0] = ' ';
            symbol[1] = name[0];
            symbol[2] = '\0';
            return freesasa_warn("guessing that atom '%s' is symbol '%s'",
                                 name,symbol);
        }
    }
    return FREESASA_SUCCESS;
}
static int
structure_add_chain(freesasa_structure *s,
                    char chain_label,
                    int i_latest_atom)
{
    int n;
    if (s->chains.n == 0 || strchr(s->chains.labels, chain_label) == NULL) {

        if (chains_alloc(&s->chains) == FREESASA_FAIL)
            return fail_msg("");

        n = s->chains.n;
        s->chains.labels[n-1] = chain_label;
        s->chains.labels[n] = '\0';

        assert (strlen(s->chains.labels) == s->chains.n);

        s->chains.first_atom[n-1] = i_latest_atom;
    }
    return FREESASA_SUCCESS;
}

static int
structure_add_residue(freesasa_structure *s,
                      const freesasa_classifier *classifier,
                      const struct atom *a,
                      int i_latest_atom)
{
    int n = s->residues.n+1;
    const freesasa_nodearea *reference = NULL;

    /* register a new residue if it's the first atom, or if the
       residue number or chain label of the current atom is different
       from the previous one */
    if (!( s->residues.n == 0 ||
         (i_latest_atom > 0 &&
          (strcmp(a->res_number, s->atoms.atom[i_latest_atom-1]->res_number) ||
           a->chain_label != s->atoms.atom[i_latest_atom-1]->chain_label) ))) {
        return FREESASA_SUCCESS;
    }

    if (residues_alloc(&s->residues) == FREESASA_FAIL) {
        return fail_msg("");
    }
    s->residues.first_atom[n-1] = i_latest_atom;

    s->residues.reference_area[n-1] = NULL;
    reference = freesasa_classifier_residue_reference(classifier, a->res_name);
    if (reference != NULL) {
        s->residues.reference_area[n-1] = malloc(sizeof(freesasa_nodearea));
        if (s->residues.reference_area[n-1] == NULL)
            return mem_fail();
        *s->residues.reference_area[n-1] = *reference;
    }

    return FREESASA_SUCCESS;
}

/**
    Get the radius of an atom, and fail, warn and/or guess depending
    on the options.
 */
static int
structure_check_atom_radius(double *radius,
                            struct atom *a,
                            const freesasa_classifier* classifier,
                            int options)
{
    *radius = freesasa_classifier_radius(classifier, a->res_name, a->atom_name);
    if (*radius < 0) {
        if (options & FREESASA_HALT_AT_UNKNOWN) {
            return fail_msg("atom '%s %s' unknown",
                            a->res_name, a->atom_name);
        } else if (options & FREESASA_SKIP_UNKNOWN) {
            return freesasa_warn("skipping unknown atom '%s %s'",
                                 a->res_name, a->atom_name, a->symbol, *radius);
        } else {
            *radius = freesasa_guess_radius(a->symbol);
            if (*radius < 0) {
                *radius = +0.;
                freesasa_warn("atom '%s %s' unknown and "
                              "can't guess radius of symbol '%s', "
                              "assigning radius 0 A",
                              a->res_name, a->atom_name, a->symbol);
            } else {
                freesasa_warn("atom '%s %s' unknown, guessing element is '%s', "
                              "and radius %.3f A",
                              a->res_name, a->atom_name, a->symbol, *radius);
            }
            /* do not return FREESASA_WARN here, because we will keep the atom */
        }
    }
    return FREESASA_SUCCESS;
}

static int
structure_register_classifier(freesasa_structure *structure,
                              const freesasa_classifier *classifier) {
    if (structure->classifier_name == NULL) {
        structure->classifier_name = strdup(freesasa_classifier_name(classifier));
        if (structure->classifier_name == NULL) {
            return mem_fail();
        }
    } else if (strcmp(structure->classifier_name, freesasa_classifier_name(classifier)) != 0) {
        structure->classifier_name = strdup(FREESASA_CONFLICTING_CLASSIFIERS);
        if (structure->classifier_name == NULL) {
            return mem_fail();
        }
        return FREESASA_WARN;
    }

    return FREESASA_SUCCESS;
}

/**
   Adds an atom to the structure using the rules specified by
   'options'. If it includes FREESASA_RADIUS_FROM_* a dummy radius is
   assigned and the caller is expected to replace it with a correct
   radius later.

   The atom a should be a pointer to a heap address, this will not be cloned.
 */
static int
structure_add_atom(freesasa_structure *structure,
                   struct atom *atom,
                   double *xyz,
                   const freesasa_classifier* classifier,
                   int options)
{
    int na, ret;
    double r;

    assert(structure); assert(atom); assert(xyz);

    /* let the stricter option override if both are specified */
    if (options & FREESASA_SKIP_UNKNOWN && options & FREESASA_HALT_AT_UNKNOWN)
        options &= ~FREESASA_SKIP_UNKNOWN;

    if (classifier == NULL) {
        classifier = &freesasa_default_classifier;
    }
    structure_register_classifier(structure, classifier);

    /* calculate radius and check if we should keep the atom (based on options) */
    if (options & FREESASA_RADIUS_FROM_OCCUPANCY) {
        r = 1; /* fix it later */
    } else {
        ret = structure_check_atom_radius(&r, atom, classifier, options);
        if (ret == FREESASA_FAIL) return fail_msg("halting at unknown atom");
        if (ret == FREESASA_WARN) return FREESASA_WARN;
    }
    assert(r >= 0);

    /* If it's a keeper, allocate memory */
    if (atoms_alloc(&structure->atoms) == FREESASA_FAIL)
        return fail_msg("");
    na = structure->atoms.n;

    /* Store coordinates */
    if (freesasa_coord_append(structure->xyz, xyz, 1) == FREESASA_FAIL)
        return mem_fail();

    /* Check if this is a new chain and if so add it */
    if (structure_add_chain(structure, atom->chain_label, na-1) == FREESASA_FAIL)
        return mem_fail();

    /* Check if this is a new residue, and if so add it */
    if (structure_add_residue(structure, classifier, atom, na-1) == FREESASA_FAIL)
        return mem_fail();

    atom->the_class = freesasa_classifier_class(classifier, atom->res_name, atom->atom_name);
    atom->res_index = structure->residues.n - 1;
    structure->atoms.radius[na-1] = r;
    structure->atoms.atom[na-1] = atom;

    return FREESASA_SUCCESS;
}

/**
    Handles the reading of PDB-files, returns NULL if problems reading
    or input or malloc failure. Error-messages should explain what
    went wrong.
 */
static freesasa_structure*
from_pdb_impl(FILE *pdb_file,
              struct file_range it,
              const freesasa_classifier *classifier,
              int options)
{
    char line[PDB_MAX_LINE_STRL];
    char alt, the_alt = ' ';
    double v[3], r;
    int ret;
    struct atom *a = NULL;
    freesasa_structure *s = freesasa_structure_new();

    assert(pdb_file);

    if (s == NULL) return NULL;

    fseek(pdb_file,it.begin,SEEK_SET);

    while (fgets(line, PDB_MAX_LINE_STRL, pdb_file) != NULL && ftell(pdb_file) <= it.end) {

        if (strncmp("ATOM",line,4)==0 || ( (options & FREESASA_INCLUDE_HETATM) &&
                                           (strncmp("HETATM", line, 6) == 0) )) {
            if (freesasa_pdb_ishydrogen(line) &&
                !(options & FREESASA_INCLUDE_HYDROGEN))
                continue;

            a = atom_new_from_line(line, &alt);
            if (a == NULL)
                goto cleanup;

            if ((alt != ' ' && the_alt == ' ') || (alt == ' '))
                the_alt = alt;
            else if (alt != ' ' && alt != the_alt) {
                atom_free(a);
                a = NULL;
                continue;
            }

            ret = freesasa_pdb_get_coord(v, line);
            if (ret == FREESASA_FAIL)
                goto cleanup;

            ret = structure_add_atom(s, a, v, classifier, options);
            if (ret == FREESASA_FAIL) {
                goto cleanup;
            } else if (ret == FREESASA_WARN) {
                atom_free(a);
                a = NULL;
                continue;
            }

            if (options & FREESASA_RADIUS_FROM_OCCUPANCY) {
                ret = freesasa_pdb_get_occupancy(&r, line);
                if (ret == FREESASA_FAIL)
                    goto cleanup;
                s->atoms.radius[s->atoms.n-1] = r;
            }
        }

        if (! (options & FREESASA_JOIN_MODELS)) {
            if (strncmp("MODEL",line,5)==0)  sscanf(line+10, "%d", &s->model);
            if (strncmp("ENDMDL",line,6)==0) break;
        }
    }

    if (s->atoms.n == 0) {
        fail_msg("input had no valid ATOM or HETATM lines");
        goto cleanup;
    }

    return s;

 cleanup:
    fail_msg("");
    atom_free(a);
    freesasa_structure_free(s);
    return NULL;
}


int
freesasa_structure_add_atom_wopt(freesasa_structure *structure,
                                 const char *atom_name,
                                 const char *residue_name,
                                 const char *residue_number,
                                 char chain_label,
                                 double x, double y, double z,
                                 const freesasa_classifier *classifier,
                                 int options)
{
    struct atom *a;
    char symbol[PDB_ATOM_SYMBOL_STRL+1];
    double v[3] = {x,y,z};
    int ret, warn = 0;

    assert(structure);
    assert(atom_name); assert(residue_name); assert(residue_number);

    /* this option can not be used here, and needs to be unset */
    options &= ~FREESASA_RADIUS_FROM_OCCUPANCY;

    if (guess_symbol(symbol, atom_name) == FREESASA_WARN &&
        options & FREESASA_SKIP_UNKNOWN)
        ++warn;

    a = atom_new(residue_name, residue_number, atom_name, symbol, chain_label);
    if (a == NULL) return mem_fail();

    ret = structure_add_atom(structure, a, v, classifier, options);

    if (ret == FREESASA_FAIL ||
        (ret == FREESASA_WARN && options & FREESASA_SKIP_UNKNOWN))
        atom_free(a);

    if (!ret && warn) return FREESASA_WARN;

    return ret;
}

int
freesasa_structure_add_atom(freesasa_structure *structure,
                            const char *atom_name,
                            const char *residue_name,
                            const char *residue_number,
                            char chain_label,
                            double x, double y, double z)
{
    return freesasa_structure_add_atom_wopt(structure, atom_name, residue_name, residue_number,
                                            chain_label, x, y, z, NULL, 0);
}

freesasa_structure *
freesasa_structure_from_pdb(FILE *pdb_file,
                            const freesasa_classifier* classifier,
                            int options)
{
    assert(pdb_file);
    return from_pdb_impl(pdb_file, freesasa_whole_file(pdb_file),
                         classifier, options);
}

freesasa_structure **
freesasa_structure_array(FILE *pdb,
                         int *n,
                         const freesasa_classifier *classifier,
                         int options)
{
    struct file_range *models = NULL, *chains = NULL;
    struct file_range whole_file;
    int n_models = 0, n_chains = 0, j0, n_new_chains, i, j;
    freesasa_structure **ss = NULL, **ssb;

    assert(pdb);
    assert(n);

    if( ! (options & FREESASA_SEPARATE_MODELS ||
           options & FREESASA_SEPARATE_CHAINS) ) {
        fail_msg("options need to specify at least one of FREESASA_SEPARATE_CHAINS "
                 "and FREESASA_SEPARATE_MODELS");
        return NULL;
    }

    whole_file = freesasa_whole_file(pdb);
    n_models = freesasa_pdb_get_models(pdb,&models);

    if (n_models == FREESASA_FAIL) {
        fail_msg("problems reading PDB-file");
        return NULL;
    }
    if (n_models == 0) {
        models = &whole_file;
        n_models = 1;
    }

    /* only keep first model if option not provided */
    if (! (options & FREESASA_SEPARATE_MODELS) ) n_models = 1;

    /* for each model read chains if requested */
    if (options & FREESASA_SEPARATE_CHAINS) {
        for (i = 0; i < n_models; ++i) {
            chains = NULL;
            n_new_chains = freesasa_pdb_get_chains(pdb, models[i], &chains, options);

            if (n_new_chains == FREESASA_FAIL) goto cleanup;
            if (n_new_chains == 0) {
                freesasa_warn("in %s(): no chains found (in model %d)", __func__, i+1);
                continue;
            }

            ssb = ss;
            ss = realloc(ss,sizeof(freesasa_structure*)*(n_chains + n_new_chains));

            if (!ss) {
                ss = ssb;
                mem_fail();
                goto cleanup;
            }

            j0 = n_chains;
            n_chains += n_new_chains;

            for (j = 0; j < n_new_chains; ++j) ss[j0+j] = NULL;

            for (j = 0; j < n_new_chains; ++j) {
                ss[j0+j] = from_pdb_impl(pdb, chains[j], classifier, options);
                if (ss[j0+j] == NULL) goto cleanup;
                ss[j0+j]->model = i + 1;
            }

            free(chains);
        }
        *n = n_chains;
    } else {
        ss = malloc(sizeof(freesasa_structure*)*n_models);
        if (!ss) {
            mem_fail();
            goto cleanup;
        }

        for (i = 0; i < n_models; ++i) ss[i] = NULL;
        *n = n_models;

        for (i = 0; i < n_models; ++i) {
            ss[i] = from_pdb_impl(pdb, models[i], classifier, options);
            if (ss[i] == NULL) goto cleanup;
            ss[i]->model = i + 1;
        }
    }

    if (*n == 0) goto cleanup;

    if (models != &whole_file) free(models);

    return ss;

 cleanup:
    if (ss) for (i = 0; i < *n; ++i) freesasa_structure_free(ss[i]);
    if (models != &whole_file) free(models);
    free(chains);
    *n = 0;
    free(ss);
    return NULL;
}

freesasa_structure*
freesasa_structure_get_chains(const freesasa_structure *structure,
                              const char* chains)
{
    freesasa_structure *new_s;
    struct atom *ai;
    int i, res;
    char c;
    const double *v;

    assert(structure);
    if (strlen(chains) == 0) return NULL;

    new_s = freesasa_structure_new();

    if (!new_s) {
        mem_fail();
        return NULL;
    }

    new_s->model = structure->model;

    for (i = 0; i < structure->atoms.n; ++i) {
        ai = structure->atoms.atom[i];
        c = ai->chain_label;
        if (strchr(chains,c) != NULL) {
            v = freesasa_coord_i(structure->xyz,i);
            res = freesasa_structure_add_atom(new_s, ai->atom_name,
                                              ai->res_name, ai->res_number,
                                              c, v[0], v[1], v[2]);
            if (res == FREESASA_FAIL) {
                fail_msg("");
                goto cleanup;
            }
        }
    }

    /* the following two tests could have been done by comparing the
       chain-strings before the loop, but this logic is simpler. */
    if (new_s->atoms.n == 0) {
        goto cleanup;
    }
    if (strlen(new_s->chains.labels) != strlen(chains)) {
        fail_msg("structure has chains '%s', but '%s' requested",
                 structure->chains.labels, chains);
        goto cleanup;
    }

    return new_s;

 cleanup:
    freesasa_structure_free(new_s);
    return NULL;
}

const char *
freesasa_structure_chain_labels(const freesasa_structure *structure)
{
    assert(structure);
    return structure->chains.labels;
}

const coord_t *
freesasa_structure_xyz(const freesasa_structure *structure)
{
    assert(structure);
    return structure->xyz;
}

int
freesasa_structure_n(const freesasa_structure *structure)
{
    assert(structure);
    return structure->atoms.n;
}

int
freesasa_structure_n_residues(const freesasa_structure *structure)
{
    assert(structure);
    return structure->residues.n;
}

const char *
freesasa_structure_atom_name(const freesasa_structure *structure,
                             int i)
{
    assert(structure);
    assert(i < structure->atoms.n && i >= 0);
    return structure->atoms.atom[i]->atom_name;
}

const char*
freesasa_structure_atom_res_name(const freesasa_structure *structure,
                                 int i)
{
    assert(structure);
    assert(i < structure->atoms.n && i >= 0);
    return structure->atoms.atom[i]->res_name;
}

const char*
freesasa_structure_atom_res_number(const freesasa_structure *structure,
                                   int i)
{
    assert(structure);
    assert(i < structure->atoms.n && i >= 0);
    return structure->atoms.atom[i]->res_number;
}

char
freesasa_structure_atom_chain(const freesasa_structure *structure,
                              int i)
{
    assert(structure);
    assert(i < structure->atoms.n && i >= 0);
    return structure->atoms.atom[i]->chain_label;
}
const char*
freesasa_structure_atom_symbol(const freesasa_structure *structure,
                               int i)
{
    assert(structure);
    assert(i < structure->atoms.n && i >= 0);
    return structure->atoms.atom[i]->symbol;
}

double
freesasa_structure_atom_radius(const freesasa_structure *structure,
                               int i)
{
    assert(structure);
    assert(i < structure->atoms.n && i >= 0);
    return structure->atoms.radius[i];
}

void
freesasa_structure_atom_set_radius(freesasa_structure *structure,
                                   int i,
                                   double radius)
{
    assert(structure);
    assert(i < structure->atoms.n && i >= 0);
    structure->atoms.radius[i] = radius;
}

freesasa_atom_class
freesasa_structure_atom_class(const freesasa_structure *structure,
                              int i)
{
    assert(structure);
    assert(i < structure->atoms.n && i >= 0);
    return structure->atoms.atom[i]->the_class;
}

const char *
freesasa_structure_atom_pdb_line(const freesasa_structure *structure,
                                 int i)
{
    assert(structure);
    assert(i < structure->atoms.n && i >= 0);
    return structure->atoms.atom[i]->line;
}
const freesasa_nodearea *
freesasa_structure_residue_reference(const freesasa_structure *structure,
                                     int r_i)
{
    assert(structure);
    assert(r_i >= 0 && r_i < structure->residues.n);

    return structure->residues.reference_area[r_i];

}
int
freesasa_structure_residue_atoms(const freesasa_structure *structure,
                                 int r_i,
                                 int *first,
                                 int *last)
{
    int naa;
    assert(structure); assert(first); assert(last);

    naa = structure->residues.n;

    assert(r_i >= 0 && r_i < naa);

    *first = structure->residues.first_atom[r_i];
    if (r_i == naa-1) *last = structure->atoms.n-1;
    else *last = structure->residues.first_atom[r_i+1]-1;
    assert(*last >= *first);

    return FREESASA_SUCCESS;
}

const char*
freesasa_structure_residue_name(const freesasa_structure *structure,
                                int r_i)
{
    assert(structure);
    assert(r_i < structure->residues.n && r_i >= 0);
    return structure->atoms.atom[structure->residues.first_atom[r_i]]->res_name;
}

const char*
freesasa_structure_residue_number(const freesasa_structure *structure,
                                  int r_i)
{
    assert(structure);
    assert(r_i < structure->residues.n && r_i >= 0);
    return structure->atoms.atom[structure->residues.first_atom[r_i]]->res_number;
}

char
freesasa_structure_residue_chain(const freesasa_structure *structure,
                                 int r_i)
{
    assert(structure);
    assert(r_i < structure->residues.n && r_i >= 0);

    return structure->atoms.atom[structure->residues.first_atom[r_i]]->chain_label;
}

int
freesasa_structure_n_chains(const freesasa_structure *structure)
{
    return structure->chains.n;
}

int
freesasa_structure_chain_index(const freesasa_structure *structure,
                               char chain)
{
    int i;

    assert(structure);

    for (i = 0; i < structure->chains.n; ++i) {
        if (structure->chains.labels[i] == chain) return i;
    }
    return fail_msg("chain %c not found", chain);
}

int
freesasa_structure_chain_atoms(const freesasa_structure *structure,
                               char chain,
                               int *first,
                               int *last)
{
    int c_i, n;

    assert(structure);

    c_i = freesasa_structure_chain_index(structure, chain);
    n = freesasa_structure_n_chains(structure);

    if (c_i < 0) return fail_msg("");

    *first = structure->chains.first_atom[c_i];
    if (c_i == n - 1) *last = freesasa_structure_n(structure) - 1;
    else *last = structure->chains.first_atom[c_i+1] - 1;
    assert(*last >= *first);

    return FREESASA_SUCCESS;
}

int
freesasa_structure_chain_residues(const freesasa_structure *structure,
                                  char chain,
                                  int *first,
                                  int *last)
{
   int first_atom, last_atom;

   assert(structure);

   if (freesasa_structure_chain_atoms(structure, chain, &first_atom, &last_atom))
       return fail_msg("");

   *first = structure->atoms.atom[first_atom]->res_index;
   *last = structure->atoms.atom[last_atom]->res_index;

   return FREESASA_SUCCESS;
}

const char *
freesasa_structure_classifier_name(const freesasa_structure *structure)
{
    assert(structure);
    return structure->classifier_name;
}

int
freesasa_structure_model(const freesasa_structure *structure)
{
    return structure->model;
}

const double *
freesasa_structure_coord_array(const freesasa_structure *structure)
{
    return freesasa_coord_all(structure->xyz);
}

const double *
freesasa_structure_radius(const freesasa_structure *structure)
{
    assert(structure);
    return structure->atoms.radius;
}

void
freesasa_structure_set_radius(freesasa_structure *structure,
                              const double* radii)
{
    assert(structure);
    assert(radii);
    memcpy(structure->atoms.radius, radii, structure->atoms.n*sizeof(double));
}<|MERGE_RESOLUTION|>--- conflicted
+++ resolved
@@ -2,16 +2,9 @@
 # include <config.h>
 #endif
 
-<<<<<<< HEAD
-#include "freesasa_internal.h"
-
 #include <stdlib.h>
 #include <assert.h>
-=======
-#include <stdlib.h>
-#include <assert.h>
-
->>>>>>> ed5df924
+
 #include "pdb.h"
 #include "classifier.h"
 #include "coord.h"
